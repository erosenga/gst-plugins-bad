--- conflicted
+++ resolved
@@ -97,6 +97,7 @@
   gstelement_class = (GstElementClass *) klass;
   gstbasesink_class = (GstBaseSinkClass *) klass;
 
+  gobject_class->finalize = gst_rtmp_sink_finalize;
   gobject_class->set_property = gst_rtmp_sink_set_property;
   gobject_class->get_property = gst_rtmp_sink_get_property;
 
@@ -110,22 +111,6 @@
 
   gst_element_class_add_pad_template (gstelement_class,
       gst_static_pad_template_get (&sink_template));
-<<<<<<< HEAD
-=======
-}
-
-/* initialize the plugin's class */
-static void
-gst_rtmp_sink_class_init (GstRTMPSinkClass * klass)
-{
-  GObjectClass *gobject_class;
-  GstBaseSinkClass *gstbasesink_class = (GstBaseSinkClass *) klass;
-
-  gobject_class = (GObjectClass *) klass;
-  gobject_class->finalize = gst_rtmp_sink_finalize;
-  gobject_class->set_property = gst_rtmp_sink_set_property;
-  gobject_class->get_property = gst_rtmp_sink_get_property;
->>>>>>> 26d6add9
 
   gstbasesink_class->start = GST_DEBUG_FUNCPTR (gst_rtmp_sink_start);
   gstbasesink_class->stop = GST_DEBUG_FUNCPTR (gst_rtmp_sink_stop);
