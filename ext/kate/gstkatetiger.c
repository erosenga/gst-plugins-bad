/*
 * GStreamer
 * Copyright 2005 Thomas Vander Stichele <thomas@apestaart.org>
 * Copyright 2005 Ronald S. Bultje <rbultje@ronald.bitfreak.net>
 * Copyright 2008 Vincent Penquerc'h <ogg.k.ogg.k@googlemail.com>
 *
 * Permission is hereby granted, free of charge, to any person obtaining a
 * copy of this software and associated documentation files (the "Software"),
 * to deal in the Software without restriction, including without limitation
 * the rights to use, copy, modify, merge, publish, distribute, sublicense,
 * and/or sell copies of the Software, and to permit persons to whom the
 * Software is furnished to do so, subject to the following conditions:
 *
 * The above copyright notice and this permission notice shall be included in
 * all copies or substantial portions of the Software.
 *
 * THE SOFTWARE IS PROVIDED "AS IS", WITHOUT WARRANTY OF ANY KIND, EXPRESS OR
 * IMPLIED, INCLUDING BUT NOT LIMITED TO THE WARRANTIES OF MERCHANTABILITY,
 * FITNESS FOR A PARTICULAR PURPOSE AND NONINFRINGEMENT. IN NO EVENT SHALL THE
 * AUTHORS OR COPYRIGHT HOLDERS BE LIABLE FOR ANY CLAIM, DAMAGES OR OTHER
 * LIABILITY, WHETHER IN AN ACTION OF CONTRACT, TORT OR OTHERWISE, ARISING
 * FROM, OUT OF OR IN CONNECTION WITH THE SOFTWARE OR THE USE OR OTHER
 * DEALINGS IN THE SOFTWARE.
 *
 * Alternatively, the contents of this file may be used under the
 * GNU Lesser General Public License Version 2.1 (the "LGPL"), in
 * which case the following provisions apply instead of the ones
 * mentioned above:
 *
 * This library is free software; you can redistribute it and/or
 * modify it under the terms of the GNU Library General Public
 * License as published by the Free Software Foundation; either
 * version 2 of the License, or (at your option) any later version.
 *
 * This library is distributed in the hope that it will be useful,
 * but WITHOUT ANY WARRANTY; without even the implied warranty of
 * MERCHANTABILITY or FITNESS FOR A PARTICULAR PURPOSE.  See the GNU
 * Library General Public License for more details.
 *
 * You should have received a copy of the GNU Library General Public
 * License along with this library; if not, write to the
 * Free Software Foundation, Inc., 59 Temple Place - Suite 330,
 * Boston, MA 02111-1307, USA.
 */

/**
 * SECTION:element-tiger
 * @see_also: katedec
 *
 * <refsect2>
 * <para>
 * This element decodes and renders Kate streams
 * <ulink url="http://libkate.googlecode.com/">Kate</ulink> is a free codec
 * for text based data, such as subtitles. Any number of kate streams can be
 * embedded in an Ogg stream.
 * </para>
 * <para>
 * libkate (see above url) and <ulink url="http://libtiger.googlecode.com/">libtiger</ulink>
 * are needed to build this element.
 * </para>
 * <title>Example pipeline</title>
 * <para>
 * This pipeline renders a Kate stream on top of a Theora video multiplexed
 * in the same stream:
 * <programlisting>
 * gst-launch \
 *   filesrc location=video.ogg ! oggdemux name=demux \
 *   demux. ! queue ! theoradec ! ffmpegcolorspace ! tiger name=tiger \
 *   demux. ! queue ! kateparse ! tiger. \
 *   tiger. ! ffmpegcolorspace ! autovideosink
 * </programlisting>
 * </para>
 * </refsect2>
 */

#ifdef HAVE_CONFIG_H
#include "config.h"
#endif

#include <string.h>

#include <gst/gst.h>
#include <gst/video/video.h>

#include "gstkate.h"
#include "gstkatetiger.h"

GST_DEBUG_CATEGORY_EXTERN (gst_katetiger_debug);
#define GST_CAT_DEFAULT gst_katetiger_debug

#define GST_KATE_TIGER_MUTEX_LOCK(element) \
  do { \
    /*GST_LOG_OBJECT ((element), "locking from %s:%d\n",__FILE__,__LINE__);*/ \
    g_mutex_lock ((element)->mutex); \
    /*GST_LOG_OBJECT ((element), "ready from %s:%d\n",__FILE__,__LINE__);*/ \
  } while(0)

#define GST_KATE_TIGER_MUTEX_UNLOCK(element) \
  do { \
    /*GST_LOG_OBJECT ((element), "unlocking from %s:%d\n",__FILE__,__LINE__);*/ \
    g_mutex_unlock ((element)->mutex); \
  } while(0)

/* Filter signals and args */
enum
{
  /* FILL ME */
  LAST_SIGNAL
};

enum
{
  ARG_DEFAULT_FONT_DESC = DECODER_BASE_ARG_COUNT,
  ARG_QUALITY,
  ARG_DEFAULT_FONT_EFFECT,
  ARG_DEFAULT_FONT_EFFECT_STRENGTH,
  ARG_DEFAULT_FONT_RED,
  ARG_DEFAULT_FONT_GREEN,
  ARG_DEFAULT_FONT_BLUE,
  ARG_DEFAULT_FONT_ALPHA,
  ARG_DEFAULT_BACKGROUND_RED,
  ARG_DEFAULT_BACKGROUND_GREEN,
  ARG_DEFAULT_BACKGROUND_BLUE,
  ARG_DEFAULT_BACKGROUND_ALPHA,
  ARG_SILENT
};

#if G_BYTE_ORDER == G_LITTLE_ENDIAN
# define TIGER_ARGB_A 3
# define TIGER_ARGB_R 2
# define TIGER_ARGB_G 1
# define TIGER_ARGB_B 0
#else
# define TIGER_ARGB_A 0
# define TIGER_ARGB_R 1
# define TIGER_ARGB_G 2
# define TIGER_ARGB_B 3
#endif

#define TIGER_UNPREMULTIPLY(a,r,g,b) G_STMT_START { \
  b = (a > 0) ? MIN ((b * 255 + a / 2) / a, 255) : 0; \
  g = (a > 0) ? MIN ((g * 255 + a / 2) / a, 255) : 0; \
  r = (a > 0) ? MIN ((r * 255 + a / 2) / a, 255) : 0; \
} G_STMT_END

static GstStaticPadTemplate kate_sink_factory =
    GST_STATIC_PAD_TEMPLATE ("subtitle_sink",
    GST_PAD_SINK,
    GST_PAD_ALWAYS,
    GST_STATIC_CAPS ("subtitle/x-kate; application/x-kate")
    );

#if G_BYTE_ORDER == G_LITTLE_ENDIAN
#define TIGER_VIDEO_CAPS \
    GST_VIDEO_CAPS_xRGB ";" GST_VIDEO_CAPS_BGRx ";" \
    GST_VIDEO_CAPS_YUV ("{I420, YV12, AYUV, YUY2, UYVY, v308, v210," \
        " v216, Y41B, Y42B, Y444, Y800, Y16, NV12, NV21, UYVP, A420," \
        " YUV9, IYU1}")

#else
#define TIGER_VIDEO_CAPS \
    GST_VIDEO_CAPS_BGRx ";" GST_VIDEO_CAPS_xRGB ";" \
    GST_VIDEO_CAPS_YUV ("{I420, YV12, AYUV, YUY2, UYVY, v308, v210," \
        " v216, Y41B, Y42B, Y444, Y800, Y16, NV12, NV21, UYVP, A420," \
        " YUV9, IYU1}")
#endif

static GstStaticPadTemplate video_sink_factory =
GST_STATIC_PAD_TEMPLATE ("video_sink",
    GST_PAD_SINK,
    GST_PAD_ALWAYS,
    GST_STATIC_CAPS (TIGER_VIDEO_CAPS));

static GstStaticPadTemplate src_factory = GST_STATIC_PAD_TEMPLATE ("src",
    GST_PAD_SRC,
    GST_PAD_ALWAYS,
    GST_STATIC_CAPS (TIGER_VIDEO_CAPS));

GST_BOILERPLATE (GstKateTiger, gst_kate_tiger, GstElement, GST_TYPE_ELEMENT);

static GType
gst_kate_tiger_font_effect_get_type (void)
{
  static GType font_effect_type = 0;

  if (!font_effect_type) {
    static const GEnumValue font_effects[] = {
      {tiger_font_plain, "none", "none"},
      {tiger_font_shadow, "shadow", "shadow"},
      {tiger_font_outline, "outline", "outline"},
      {0, NULL, NULL}
    };
    font_effect_type = g_enum_register_static ("GstFontEffect", font_effects);
  }

  return font_effect_type;
}

static void gst_kate_tiger_set_property (GObject * object, guint prop_id,
    const GValue * value, GParamSpec * pspec);
static void gst_kate_tiger_get_property (GObject * object, guint prop_id,
    GValue * value, GParamSpec * pspec);
static void gst_kate_tiger_dispose (GObject * object);

static GstFlowReturn gst_kate_tiger_kate_chain (GstPad * pad, GstBuffer * buf);
static GstFlowReturn gst_kate_tiger_video_chain (GstPad * pad, GstBuffer * buf);
static GstStateChangeReturn gst_kate_tiger_change_state (GstElement * element,
    GstStateChange transition);
static gboolean gst_kate_tiger_kate_sink_query (GstPad * pad, GstQuery * query);
static gboolean gst_kate_tiger_kate_event (GstPad * pad, GstEvent * event);
static gboolean gst_kate_tiger_video_event (GstPad * pad, GstEvent * event);
static gboolean gst_kate_tiger_video_set_caps (GstPad * pad, GstCaps * caps);
static gboolean gst_kate_tiger_source_event (GstPad * pad, GstEvent * event);

static void
gst_kate_tiger_base_init (gpointer gclass)
{

  GstElementClass *element_class = GST_ELEMENT_CLASS (gclass);

<<<<<<< HEAD
  gst_element_class_add_pad_template (element_class,
      gst_static_pad_template_get (&src_factory));
  gst_element_class_add_pad_template (element_class,
      gst_static_pad_template_get (&kate_sink_factory));
  gst_element_class_add_pad_template (element_class,
      gst_static_pad_template_get (&video_sink_factory));
=======
  gst_element_class_add_static_pad_template (element_class, &src_factory);
  gst_element_class_add_static_pad_template (element_class, &kate_sink_factory);
  gst_element_class_add_static_pad_template (element_class,
      &video_sink_factory);
>>>>>>> d4651888
  gst_element_class_set_details_simple (element_class, "Kate stream renderer",
      "Mixer/Video/Overlay/Subtitle",
      "Decodes and renders Kate streams on top of a video",
      "Vincent Penquerc'h <ogg.k.ogg.k@googlemail.com>");
}

/* initialize the plugin's class */
static void
gst_kate_tiger_class_init (GstKateTigerClass * klass)
{
  GObjectClass *gobject_class;
  GstElementClass *gstelement_class;

  gobject_class = (GObjectClass *) klass;
  gstelement_class = (GstElementClass *) klass;

  gobject_class->get_property = GST_DEBUG_FUNCPTR (gst_kate_tiger_get_property);
  gobject_class->set_property = GST_DEBUG_FUNCPTR (gst_kate_tiger_set_property);
  gobject_class->dispose = GST_DEBUG_FUNCPTR (gst_kate_tiger_dispose);

  gst_kate_util_install_decoder_base_properties (gobject_class);

  g_object_class_install_property (gobject_class, ARG_QUALITY,
      g_param_spec_double ("quality", "Rendering quality",
          "Rendering quality (0 is faster, 1 is best and slower)",
          0.0, 1.0, 1.0, G_PARAM_READWRITE | G_PARAM_STATIC_STRINGS));

  g_object_class_install_property (gobject_class, ARG_DEFAULT_FONT_DESC,
      g_param_spec_string ("default-font-desc", "Default font description",
          "Default font description (Pango style) to render text with",
          "", G_PARAM_READWRITE | G_PARAM_STATIC_STRINGS));

  g_object_class_install_property (gobject_class, ARG_DEFAULT_FONT_EFFECT,
      g_param_spec_enum ("default-font-effect", "Default font effect",
          "Whether to apply an effect to text by default, for increased readability",
          gst_kate_tiger_font_effect_get_type (),
          tiger_font_outline,
          G_PARAM_READWRITE | G_PARAM_CONSTRUCT | G_PARAM_STATIC_STRINGS));

  g_object_class_install_property (gobject_class,
      ARG_DEFAULT_FONT_EFFECT_STRENGTH,
      g_param_spec_double ("default-font-effect-strength",
          "Default font effect strength",
          "How pronounced should the font effect be (effect dependent)", 0.0,
          1.0, 0.5, G_PARAM_READWRITE | G_PARAM_STATIC_STRINGS));

  g_object_class_install_property (gobject_class, ARG_DEFAULT_FONT_RED,
      g_param_spec_int ("default-font-red",
          "Default font color (red component)",
          "Default font color (red component, between 0 and 255) to render text with",
          0, 255, 255, G_PARAM_READWRITE | G_PARAM_STATIC_STRINGS));

  g_object_class_install_property (gobject_class, ARG_DEFAULT_FONT_GREEN,
      g_param_spec_int ("default-font-green",
          "Default font color (green component)",
          "Default font color (green component, between 0 and 255) to render text with",
          0, 255, 255, G_PARAM_READWRITE | G_PARAM_STATIC_STRINGS));

  g_object_class_install_property (gobject_class, ARG_DEFAULT_FONT_BLUE,
      g_param_spec_int ("default-font-blue",
          "Default font color (blue component)",
          "Default font color (blue component, between 0 and 255) to render text with",
          0, 255, 255, G_PARAM_READWRITE | G_PARAM_STATIC_STRINGS));

  g_object_class_install_property (gobject_class, ARG_DEFAULT_FONT_ALPHA,
      g_param_spec_int ("default-font-alpha",
          "Default font color (alpha component)",
          "Default font color (alpha component, between 0 and 255) to render text with",
          0, 255, 255, G_PARAM_READWRITE | G_PARAM_STATIC_STRINGS));

  g_object_class_install_property (gobject_class, ARG_DEFAULT_BACKGROUND_RED,
      g_param_spec_int ("default-background-red",
          "Default background color (red component)",
          "Default background color (red component, between 0 and 255) to render text with",
          0, 255, 255, G_PARAM_READWRITE | G_PARAM_STATIC_STRINGS));

  g_object_class_install_property (gobject_class, ARG_DEFAULT_BACKGROUND_GREEN,
      g_param_spec_int ("default-background-green",
          "Default background color (green component)",
          "Default background color (green component, between 0 and 255) to render text with",
          0, 255, 255, G_PARAM_READWRITE | G_PARAM_STATIC_STRINGS));

  g_object_class_install_property (gobject_class, ARG_DEFAULT_BACKGROUND_BLUE,
      g_param_spec_int ("default-background-blue",
          "Default background color (blue component)",
          "Default background color (blue component, between 0 and 255) to render text with",
          0, 255, 255, G_PARAM_READWRITE | G_PARAM_STATIC_STRINGS));

  g_object_class_install_property (gobject_class, ARG_DEFAULT_BACKGROUND_ALPHA,
      g_param_spec_int ("default-background-alpha",
          "Default background color (alpha component)",
          "Default background color (alpha component, between 0 and 255) to render text with",
          0, 255, 255, G_PARAM_READWRITE | G_PARAM_STATIC_STRINGS));

  /* FIXME 0.11: rename to "visible" or "text-visible" or "render-text" */
  g_object_class_install_property (gobject_class, ARG_SILENT,
      g_param_spec_boolean ("silent", "silent",
          "Whether to render the stream",
          FALSE, G_PARAM_READWRITE | G_PARAM_STATIC_STRINGS));

  gstelement_class->change_state =
      GST_DEBUG_FUNCPTR (gst_kate_tiger_change_state);
}

/* initialize the new element
 * instantiate pads and add them to element
 * set functions
 * initialize structure
 */
static void
gst_kate_tiger_init (GstKateTiger * tiger, GstKateTigerClass * gclass)
{
  GST_DEBUG_OBJECT (tiger, "gst_kate_tiger_init");

  tiger->mutex = g_mutex_new ();
  tiger->cond = g_cond_new ();

  tiger->katesinkpad =
      gst_pad_new_from_static_template (&kate_sink_factory, "subtitle_sink");
  gst_pad_set_chain_function (tiger->katesinkpad,
      GST_DEBUG_FUNCPTR (gst_kate_tiger_kate_chain));
  gst_pad_set_query_function (tiger->katesinkpad,
      GST_DEBUG_FUNCPTR (gst_kate_tiger_kate_sink_query));
  gst_pad_set_event_function (tiger->katesinkpad,
      GST_DEBUG_FUNCPTR (gst_kate_tiger_kate_event));
  gst_element_add_pad (GST_ELEMENT (tiger), tiger->katesinkpad);

  tiger->videosinkpad =
      gst_pad_new_from_static_template (&video_sink_factory, "video_sink");
  gst_pad_set_chain_function (tiger->videosinkpad,
      GST_DEBUG_FUNCPTR (gst_kate_tiger_video_chain));
  gst_pad_use_fixed_caps (tiger->videosinkpad);
  gst_pad_set_setcaps_function (tiger->videosinkpad,
      GST_DEBUG_FUNCPTR (gst_kate_tiger_video_set_caps));
  gst_pad_set_event_function (tiger->videosinkpad,
      GST_DEBUG_FUNCPTR (gst_kate_tiger_video_event));
  gst_element_add_pad (GST_ELEMENT (tiger), tiger->videosinkpad);

  tiger->srcpad = gst_pad_new_from_static_template (&src_factory, "src");
  gst_pad_set_event_function (tiger->srcpad, gst_kate_tiger_source_event);
  gst_pad_use_fixed_caps (tiger->srcpad);
  gst_element_add_pad (GST_ELEMENT (tiger), tiger->srcpad);

  gst_kate_util_decode_base_init (&tiger->decoder, FALSE);

  tiger->tr = NULL;

  tiger->default_font_desc = NULL;
  tiger->quality = -1.0;
  tiger->default_font_effect = tiger_font_outline;
  tiger->default_font_effect_strength = 0.5;
  tiger->default_font_r = 255;
  tiger->default_font_g = 255;
  tiger->default_font_b = 255;
  tiger->default_font_a = 255;
  tiger->default_background_r = 0;
  tiger->default_background_g = 0;
  tiger->default_background_b = 0;
  tiger->default_background_a = 0;
  tiger->silent = FALSE;

  tiger->video_width = 0;
  tiger->video_height = 0;

  tiger->composition = NULL;

  tiger->seen_header = FALSE;
}

static void
gst_kate_tiger_dispose (GObject * object)
{
  GstKateTiger *tiger = GST_KATE_TIGER (object);

  GST_LOG_OBJECT (tiger, "disposing");

  if (tiger->default_font_desc) {
    g_free (tiger->default_font_desc);
    tiger->default_font_desc = NULL;
  }

  if (tiger->render_buffer) {
    gst_buffer_unref (tiger->render_buffer);
    tiger->render_buffer = NULL;
  }

  g_cond_free (tiger->cond);
  tiger->cond = NULL;

  g_mutex_free (tiger->mutex);
  tiger->mutex = NULL;

  if (tiger->composition) {
    gst_video_overlay_composition_unref (tiger->composition);
    tiger->composition = NULL;
  }

  GST_CALL_PARENT (G_OBJECT_CLASS, dispose, (object));
}

static void
gst_kate_tiger_update_quality (GstKateTiger * tiger)
{
  if (tiger->tr && tiger->quality >= 0.0) {
    tiger_renderer_set_quality (tiger->tr, tiger->quality);
  }
}

static void
gst_kate_tiger_update_default_font_effect (GstKateTiger * tiger)
{
  if (tiger->tr) {
    tiger_renderer_set_default_font_effect (tiger->tr,
        tiger->default_font_effect, tiger->default_font_effect_strength);
  }
}

static void
gst_kate_tiger_update_default_font_color (GstKateTiger * tiger)
{
  if (tiger->tr) {
    tiger_renderer_set_default_font_color (tiger->tr,
        tiger->default_font_r / 255.0,
        tiger->default_font_g / 255.0,
        tiger->default_font_b / 255.0, tiger->default_font_a / 255.0);
  }
}

static void
gst_kate_tiger_update_default_background_color (GstKateTiger * tiger)
{
  if (tiger->tr) {
    tiger_renderer_set_default_background_fill_color (tiger->tr,
        tiger->default_background_r / 255.0,
        tiger->default_background_g / 255.0,
        tiger->default_background_b / 255.0,
        tiger->default_background_a / 255.0);
  }
}

static void
gst_kate_tiger_set_property (GObject * object, guint prop_id,
    const GValue * value, GParamSpec * pspec)
{
  GstKateTiger *tiger = GST_KATE_TIGER (object);
  const char *str;

  GST_KATE_TIGER_MUTEX_LOCK (tiger);

  switch (prop_id) {
    case ARG_DEFAULT_FONT_DESC:
      if (tiger->default_font_desc) {
        g_free (tiger->default_font_desc);
        tiger->default_font_desc = NULL;
      }
      str = g_value_get_string (value);
      if (str) {
        tiger->default_font_desc = g_strdup (str);
        if (tiger->tr)
          tiger_renderer_set_default_font_description (tiger->tr,
              tiger->default_font_desc);
      }
      break;
    case ARG_QUALITY:
      tiger->quality = g_value_get_double (value);
      gst_kate_tiger_update_quality (tiger);
      break;
    case ARG_DEFAULT_FONT_EFFECT:
      tiger->default_font_effect = g_value_get_enum (value);
      gst_kate_tiger_update_default_font_effect (tiger);
      break;
    case ARG_DEFAULT_FONT_EFFECT_STRENGTH:
      tiger->default_font_effect_strength = g_value_get_double (value);
      gst_kate_tiger_update_default_font_effect (tiger);
      break;
    case ARG_DEFAULT_FONT_RED:
      tiger->default_font_r = g_value_get_int (value);
      gst_kate_tiger_update_default_font_color (tiger);
      break;
    case ARG_DEFAULT_FONT_GREEN:
      tiger->default_font_g = g_value_get_int (value);
      gst_kate_tiger_update_default_font_color (tiger);
      break;
    case ARG_DEFAULT_FONT_BLUE:
      tiger->default_font_b = g_value_get_int (value);
      gst_kate_tiger_update_default_font_color (tiger);
      break;
    case ARG_DEFAULT_FONT_ALPHA:
      tiger->default_font_a = g_value_get_int (value);
      gst_kate_tiger_update_default_font_color (tiger);
      break;
    case ARG_DEFAULT_BACKGROUND_RED:
      tiger->default_background_r = g_value_get_int (value);
      gst_kate_tiger_update_default_background_color (tiger);
      break;
    case ARG_DEFAULT_BACKGROUND_GREEN:
      tiger->default_background_g = g_value_get_int (value);
      gst_kate_tiger_update_default_background_color (tiger);
      break;
    case ARG_DEFAULT_BACKGROUND_BLUE:
      tiger->default_background_b = g_value_get_int (value);
      gst_kate_tiger_update_default_background_color (tiger);
      break;
    case ARG_DEFAULT_BACKGROUND_ALPHA:
      tiger->default_background_a = g_value_get_int (value);
      gst_kate_tiger_update_default_background_color (tiger);
      break;
    case ARG_SILENT:
      tiger->silent = g_value_get_boolean (value);
      break;
    default:
      G_OBJECT_WARN_INVALID_PROPERTY_ID (object, prop_id, pspec);
      break;
  }

  GST_KATE_TIGER_MUTEX_UNLOCK (tiger);
}

static void
gst_kate_tiger_get_property (GObject * object, guint prop_id,
    GValue * value, GParamSpec * pspec)
{
  GstKateTiger *tiger = GST_KATE_TIGER (object);

  GST_KATE_TIGER_MUTEX_LOCK (tiger);

  switch (prop_id) {
    case ARG_DEFAULT_FONT_DESC:
      g_value_set_string (value,
          tiger->default_font_desc ? tiger->default_font_desc : "");
      break;
    case ARG_QUALITY:
      g_value_set_double (value, tiger->quality);
      break;
    case ARG_DEFAULT_FONT_EFFECT:
      g_value_set_enum (value, tiger->default_font_effect);
      break;
    case ARG_DEFAULT_FONT_EFFECT_STRENGTH:
      g_value_set_double (value, tiger->default_font_effect_strength);
      break;
    case ARG_DEFAULT_FONT_RED:
      g_value_set_int (value, tiger->default_font_r);
      break;
    case ARG_DEFAULT_FONT_GREEN:
      g_value_set_int (value, tiger->default_font_g);
      break;
    case ARG_DEFAULT_FONT_BLUE:
      g_value_set_int (value, tiger->default_font_b);
      break;
    case ARG_DEFAULT_FONT_ALPHA:
      g_value_set_int (value, tiger->default_font_a);
      break;
    case ARG_DEFAULT_BACKGROUND_RED:
      g_value_set_int (value, tiger->default_background_r);
      break;
    case ARG_DEFAULT_BACKGROUND_GREEN:
      g_value_set_int (value, tiger->default_background_g);
      break;
    case ARG_DEFAULT_BACKGROUND_BLUE:
      g_value_set_int (value, tiger->default_background_b);
      break;
    case ARG_DEFAULT_BACKGROUND_ALPHA:
      g_value_set_int (value, tiger->default_background_a);
      break;
    case ARG_SILENT:
      g_value_set_boolean (value, tiger->silent);
      break;
    default:
      if (!gst_kate_util_decoder_base_get_property (&tiger->decoder, object,
              prop_id, value, pspec)) {
        G_OBJECT_WARN_INVALID_PROPERTY_ID (object, prop_id, pspec);
      }
      break;
  }

  GST_KATE_TIGER_MUTEX_UNLOCK (tiger);
}

/* GstElement vmethod implementations */

/* chain function
 * this function does the actual processing
 */

static GstFlowReturn
gst_kate_tiger_kate_chain (GstPad * pad, GstBuffer * buf)
{
  GstKateTiger *tiger = GST_KATE_TIGER (gst_pad_get_parent (pad));
  const kate_event *ev = NULL;
  GstFlowReturn rflow = GST_FLOW_OK;

  GST_KATE_TIGER_MUTEX_LOCK (tiger);

  GST_LOG_OBJECT (tiger, "Got kate buffer, caps %" GST_PTR_FORMAT,
      GST_BUFFER_CAPS (buf));

  /* Now that we have the lock, check if we're flushing */
  if (tiger->decoder.kate_flushing) {
    GST_DEBUG_OBJECT (tiger, "Flushing, disregarding buffer");
    goto done;
  }

  /* Unfortunately, it can happen that the start of the stream is not sent,
     for instance if there's a stream selector upstream, which is switched
     from another Kate stream. If this happens, then we can fallback on the
     headers stored in the caps (if any). */
  if (!tiger->seen_header) {
    if (GST_BUFFER_SIZE (buf) == 0 || (GST_BUFFER_DATA (buf)[0] & 0x80) == 0) {
      /* Not a header, try to fall back on caps */
      GstStructure *s;
      const GValue *streamheader;

      GST_INFO_OBJECT (tiger, "Headers not seen, start of stream is cut off");
      s = gst_caps_get_structure (GST_BUFFER_CAPS (buf), 0);
      streamheader = gst_structure_get_value (s, "streamheader");
      if (streamheader && G_VALUE_TYPE (streamheader) == GST_TYPE_ARRAY) {
        GstPad *tagpad = gst_pad_get_peer (pad);
        GArray *array;
        gint i;

        GST_INFO_OBJECT (tiger, "Falling back on caps to initialize decoder");
        array = g_value_peek_pointer (streamheader);
        for (i = 0; i < array->len; i++) {
          GValue *value = &g_array_index (array, GValue, i);
          if (G_VALUE_TYPE (value) == GST_TYPE_BUFFER) {
            GstBuffer *hbuf = g_value_peek_pointer (value);
            gst_buffer_ref (hbuf);
            rflow =
                gst_kate_util_decoder_base_chain_kate_packet (&tiger->decoder,
                GST_ELEMENT_CAST (tiger), pad, hbuf, tiger->srcpad, tagpad,
                NULL, NULL);
          } else {
            GST_WARNING_OBJECT (tiger,
                "Streamheader index %d does not hold a buffer", i);
          }
        }
        gst_object_unref (tagpad);
        tiger->seen_header = TRUE;
      } else {
        GST_WARNING_OBJECT (tiger, "No headers seen, and no headers on caps");
      }
    } else {
      tiger->seen_header = TRUE;
    }
  }

  if (gst_kate_util_decoder_base_update_segment (&tiger->decoder,
          GST_ELEMENT_CAST (tiger), buf)) {
    GstPad *tagpad = gst_pad_get_peer (pad);
    rflow =
        gst_kate_util_decoder_base_chain_kate_packet (&tiger->decoder,
        GST_ELEMENT_CAST (tiger), pad, buf, tiger->srcpad, tagpad, NULL, &ev);
    if (G_LIKELY (rflow == GST_FLOW_OK)) {
      if (ev) {
        int ret = tiger_renderer_add_event (tiger->tr, ev->ki, ev);
        GST_INFO_OBJECT (tiger, "adding event for %p from %f to %f: %p, \"%s\"",
            ev->ki, ev->start_time, ev->end_time, ev->bitmap, ev->text);
        if (G_UNLIKELY (ret < 0)) {
          GST_WARNING_OBJECT (tiger,
              "failed to add Kate event to Tiger renderer: %d", ret);
        }
      }
    }
    gst_object_unref (tagpad);
  }

  /* we want to avoid shooting ahead of the video stream, or we will
     get segment updates which will place us ahead of it, and we won't
     be able to convert a video timestamp back into a kate timestamp */
  if (G_LIKELY (GST_BUFFER_TIMESTAMP_IS_VALID (buf))) {
    while (1) {
      gint64 kate_time, video_time;
      kate_time =
          gst_segment_to_running_time (&tiger->decoder.kate_segment,
          GST_FORMAT_TIME, GST_BUFFER_TIMESTAMP (buf));
      video_time =
          gst_segment_to_running_time (&tiger->video_segment, GST_FORMAT_TIME,
          tiger->video_segment.last_stop);
      GST_DEBUG_OBJECT (tiger, "Kate time %.2f, video time %.2f (kts %ld)",
          kate_time / (float) GST_SECOND, video_time / (float) GST_SECOND,
          (long) GST_BUFFER_TIMESTAMP (buf));
      if (kate_time <= video_time) {
        break;
      }
      GST_LOG_OBJECT (tiger, "Waiting to return from chain function");
      g_cond_wait (tiger->cond, tiger->mutex);
      if (tiger->decoder.kate_flushing) {
        GST_DEBUG_OBJECT (tiger, "Flushing while waiting");
        break;
      }
      GST_LOG_OBJECT (tiger, "Woken up, checking time again");
    }
  }

done:
  GST_KATE_TIGER_MUTEX_UNLOCK (tiger);

  gst_object_unref (tiger);
  gst_buffer_unref (buf);

  return rflow;
}

static gboolean
gst_kate_tiger_video_set_caps (GstPad * pad, GstCaps * caps)
{
  GstKateTiger *tiger = GST_KATE_TIGER (gst_pad_get_parent (pad));
  GstVideoFormat format;
  gint w, h;
  gboolean ret;

  GST_KATE_TIGER_MUTEX_LOCK (tiger);

  /* Cairo expects ARGB in native endianness, and that's what we get
     as we've forced it in the caps. We might allow swapped red/blue
     at some point, and get tiger to swap, to make some cases faster */
  tiger->swap_rgb = FALSE;

  if (gst_video_format_parse_caps (caps, &format, &w, &h)) {
    tiger->video_format = format;
    tiger->video_width = w;
    tiger->video_height = h;
  }

  GST_KATE_TIGER_MUTEX_UNLOCK (tiger);

  ret = gst_pad_set_caps (tiger->srcpad, caps);

  gst_object_unref (tiger);
  return ret;
}

static gdouble
gst_kate_tiger_get_time (GstKateTiger * tiger)
{
  gint64 rt =
      gst_segment_to_running_time (&tiger->video_segment, GST_FORMAT_TIME,
      tiger->video_segment.last_stop);
  gint64 pos =
      gst_segment_to_position (&tiger->decoder.kate_segment, GST_FORMAT_TIME,
      rt);
  return pos / (gdouble) GST_SECOND;
}

static inline void
gst_kate_tiger_set_composition (GstKateTiger * tiger)
{
  GstVideoOverlayRectangle *rectangle;

  if (tiger->render_buffer) {
    rectangle = gst_video_overlay_rectangle_new_argb (tiger->render_buffer,
        tiger->video_width, tiger->video_height, 4 * tiger->video_width,
        0, 0, tiger->video_width, tiger->video_height,
        GST_VIDEO_OVERLAY_FORMAT_FLAG_NONE);

    if (tiger->composition)
      gst_video_overlay_composition_unref (tiger->composition);
    tiger->composition = gst_video_overlay_composition_new (rectangle);
    gst_video_overlay_rectangle_unref (rectangle);

  } else if (tiger->composition) {
    gst_video_overlay_composition_unref (tiger->composition);
    tiger->composition = NULL;
  }
}

static inline void
gst_kate_tiger_unpremultiply (GstKateTiger * tiger)
{
  guint i, j;
  guint8 *pimage, *text_image = GST_BUFFER_DATA (tiger->render_buffer);

  for (i = 0; i < tiger->video_height; i++) {
    pimage = text_image + 4 * (i * tiger->video_width);
    for (j = 0; j < tiger->video_width; j++) {
      TIGER_UNPREMULTIPLY (pimage[TIGER_ARGB_A], pimage[TIGER_ARGB_R],
          pimage[TIGER_ARGB_G], pimage[TIGER_ARGB_B]);

      pimage += 4;
    }
  }
}

static GstFlowReturn
gst_kate_tiger_video_chain (GstPad * pad, GstBuffer * buf)
{
  GstKateTiger *tiger = GST_KATE_TIGER (gst_pad_get_parent (pad));
  GstFlowReturn rflow = GST_FLOW_OK;
  unsigned char *ptr;
  int ret;
  kate_float t;

  GST_KATE_TIGER_MUTEX_LOCK (tiger);

  GST_LOG_OBJECT (tiger, "got video frame, %u bytes", GST_BUFFER_SIZE (buf));

  if (G_UNLIKELY (tiger->video_flushing)) {
    GST_KATE_TIGER_MUTEX_UNLOCK (tiger);
    gst_object_unref (tiger);
    gst_buffer_unref (buf);
    return GST_FLOW_WRONG_STATE;
  }

  if (G_LIKELY (GST_BUFFER_TIMESTAMP_IS_VALID (buf))) {
    gst_segment_set_last_stop (&tiger->video_segment, GST_FORMAT_TIME,
        GST_BUFFER_TIMESTAMP (buf));
    g_cond_broadcast (tiger->cond);
  }

  /* Update first with a dummy buffer pointer we cannot write to, but with the
     right dimensions. If there is nothing to draw, we will not have to make
     it writeable. */
  ptr = GST_BUFFER_DATA (buf);
  ret =
      tiger_renderer_set_buffer (tiger->tr, ptr, tiger->video_width,
      tiger->video_height, tiger->video_width * 4, tiger->swap_rgb);
  if (G_UNLIKELY (ret < 0)) {
    GST_WARNING_OBJECT (tiger,
        "Tiger renderer failed to set buffer to video frame: %d", ret);
    goto pass;
  }

  /* update the renderer at the time of the video frame */
  t = gst_kate_tiger_get_time (tiger);
  GST_LOG_OBJECT (tiger, "Video segment calc: last stop %ld, time %.3f",
      (long) tiger->video_segment.last_stop, t);
  ret = tiger_renderer_update (tiger->tr, t, 1);
  if (G_UNLIKELY (ret < 0)) {
    GST_WARNING_OBJECT (tiger, "Tiger renderer failed to update: %d", ret);
    goto pass;
  }

  /* if there nothing to draw, we can just push the video buffer as is */
  if (ret > 0 || tiger->silent)
    goto pass;

  /* there is something to draw, so first make the buffer writable */
  buf = gst_buffer_make_writable (buf);
  if (G_UNLIKELY (!buf)) {
    GST_WARNING_OBJECT (tiger, "Failed to make video buffer writable");
    goto pass;
  }

  /* and setup that buffer before rendering */
  if (gst_video_format_is_yuv (tiger->video_format)) {
    if (!tiger->render_buffer) {
      tiger->render_buffer =
          gst_buffer_new_and_alloc (tiger->video_width * tiger->video_height *
          4);
    }
    ptr = GST_BUFFER_DATA (tiger->render_buffer);
    tiger_renderer_set_surface_clear_color (tiger->tr, 1, 0.0, 0.0, 0.0, 0.0);
  } else {
    ptr = GST_BUFFER_DATA (buf);
  }
  ret =
      tiger_renderer_set_buffer (tiger->tr, ptr, tiger->video_width,
      tiger->video_height, tiger->video_width * 4, tiger->swap_rgb);
  if (G_UNLIKELY (ret < 0)) {
    GST_WARNING_OBJECT (tiger,
        "Tiger renderer failed to set buffer to video frame: %d", ret);
    goto pass;
  }
  ret = tiger_renderer_render (tiger->tr);
  if (G_UNLIKELY (ret < 0)) {
    GST_WARNING_OBJECT (tiger,
        "Tiger renderer failed to render to video frame: %d", ret);
  } else {
    GST_LOG_OBJECT (tiger, "Tiger renderer rendered on video frame at %f", t);
  }

  if (gst_video_format_is_yuv (tiger->video_format)) {
    /* As the GstVideoOverlayComposition supports only unpremultiply ARGB,
     * we need to unpermultiply it */
    gst_kate_tiger_unpremultiply (tiger);
    gst_kate_tiger_set_composition (tiger);
    if (tiger->composition)
      gst_video_overlay_composition_blend (tiger->composition, buf);
  }

pass:
  GST_KATE_TIGER_MUTEX_UNLOCK (tiger);

  rflow = gst_pad_push (tiger->srcpad, buf);

  gst_object_unref (tiger);

  return rflow;
}

static GstStateChangeReturn
gst_kate_tiger_change_state (GstElement * element, GstStateChange transition)
{
  GstKateTiger *tiger = GST_KATE_TIGER (element);
  GstStateChangeReturn res;

  switch (transition) {
    case GST_STATE_CHANGE_PAUSED_TO_READY:
      GST_DEBUG_OBJECT (tiger, "PAUSED -> READY, clearing kate state");
      GST_KATE_TIGER_MUTEX_LOCK (tiger);
      gst_kate_util_decoder_base_set_flushing (&tiger->decoder, TRUE);
      g_cond_broadcast (tiger->cond);
      if (tiger->tr) {
        tiger_renderer_destroy (tiger->tr);
        tiger->tr = NULL;
      }
      gst_segment_init (&tiger->video_segment, GST_FORMAT_UNDEFINED);
      tiger->video_flushing = TRUE;
      GST_KATE_TIGER_MUTEX_UNLOCK (tiger);
      break;
    default:
      break;
  }

  res =
      gst_kate_decoder_base_change_state (&tiger->decoder, element,
      parent_class, transition);

  switch (transition) {
    case GST_STATE_CHANGE_READY_TO_PAUSED:
      GST_DEBUG_OBJECT (tiger, "READY -> PAUSED, initializing kate state");
      GST_KATE_TIGER_MUTEX_LOCK (tiger);
      if (tiger->decoder.initialized) {
        int ret = tiger_renderer_create (&tiger->tr);
        if (ret < 0) {
          GST_WARNING_OBJECT (tiger, "failed to create tiger renderer: %d",
              ret);
        } else {
          ret =
              tiger_renderer_set_default_font_description (tiger->tr,
              tiger->default_font_desc);
          if (ret < 0) {
            GST_WARNING_OBJECT (tiger,
                "failed to set tiger default font description: %d", ret);
          }
          gst_kate_tiger_update_default_font_color (tiger);
          gst_kate_tiger_update_default_background_color (tiger);
          gst_kate_tiger_update_default_font_effect (tiger);
          gst_kate_tiger_update_quality (tiger);
        }
      }
      gst_segment_init (&tiger->video_segment, GST_FORMAT_UNDEFINED);
      tiger->video_flushing = FALSE;
      tiger->seen_header = FALSE;
      GST_KATE_TIGER_MUTEX_UNLOCK (tiger);
      break;
    default:
      break;
  }

  return res;
}

static gboolean
gst_kate_tiger_seek (GstKateTiger * tiger, GstPad * pad, GstEvent * event)
{
  GstFormat format;
  gdouble rate;
  GstSeekFlags flags;
  GstSeekType cur_type, stop_type;
  gint64 cur, stop;

  gst_event_parse_seek (event, &rate, &format, &flags, &cur_type, &cur,
      &stop_type, &stop);

  if (flags & GST_SEEK_FLAG_FLUSH)
    gst_pad_push_event (tiger->srcpad, gst_event_new_flush_start ());

  GST_KATE_TIGER_MUTEX_LOCK (tiger);
  tiger->video_flushing = TRUE;
  gst_kate_util_decoder_base_set_flushing (&tiger->decoder, TRUE);
  g_cond_broadcast (tiger->cond);
  GST_KATE_TIGER_MUTEX_UNLOCK (tiger);

  if (format == GST_FORMAT_TIME) {
    /* if seeking in time, we can update tiger to remove any appropriate events */
    kate_float target;
    switch (cur_type) {
      case GST_SEEK_TYPE_SET:
        target = cur / (float) GST_SECOND;
        break;
      case GST_SEEK_TYPE_CUR:
        GST_WARNING_OBJECT (tiger,
            "Seeking from the current segment, cannot work out target so flushing everything");
        target = (kate_float) 0;
        break;
      case GST_SEEK_TYPE_END:
        GST_WARNING_OBJECT (tiger,
            "Seeking from the end, cannot work out target so flushing everything");
        target = (kate_float) 0;
        break;
      default:
        GST_WARNING_OBJECT (tiger, "Unexpected seek type");
        target = (kate_float) 0;
        break;
    }
    GST_INFO_OBJECT (tiger, "Seeking in time to %f", target);
    GST_KATE_TIGER_MUTEX_LOCK (tiger);
    tiger_renderer_seek (tiger->tr, target);
    GST_KATE_TIGER_MUTEX_UNLOCK (tiger);
  }

  /* forward to both sinks */
  gst_event_ref (event);
  if (gst_pad_push_event (tiger->videosinkpad, event)) {
    int ret = gst_pad_push_event (tiger->katesinkpad, event);
    if (ret) {
      return TRUE;
    } else {
      return FALSE;
    }
  } else {
    gst_event_unref (event);
    return FALSE;
  }
}

static gboolean
gst_kate_tiger_source_event (GstPad * pad, GstEvent * event)
{
  GstKateTiger *tiger =
      (GstKateTiger *) (gst_object_get_parent (GST_OBJECT (pad)));
  gboolean res = TRUE;

  g_return_val_if_fail (tiger != NULL, FALSE);

  GST_LOG_OBJECT (tiger, "Event on source pad: %s",
      GST_EVENT_TYPE_NAME (event));

  switch (GST_EVENT_TYPE (event)) {
    case GST_EVENT_SEEK:
      GST_INFO_OBJECT (tiger, "Seek on source pad");
      res = gst_kate_tiger_seek (tiger, pad, event);
      break;
    default:
      res = gst_pad_event_default (pad, event);
      break;
  }

  gst_object_unref (tiger);

  return res;
}

static gboolean
gst_kate_tiger_handle_kate_event (GstPad * pad, GstEvent * event)
{
  GstKateTiger *tiger =
      (GstKateTiger *) (gst_object_get_parent (GST_OBJECT (pad)));
  gboolean res = TRUE;

  switch (GST_EVENT_TYPE (event)) {
    case GST_EVENT_NEWSEGMENT:
      GST_INFO_OBJECT (tiger, "New segment on Kate pad");
      GST_KATE_TIGER_MUTEX_LOCK (tiger);
      g_cond_broadcast (tiger->cond);
      gst_kate_util_decoder_base_new_segment_event (&tiger->decoder, event);
      GST_KATE_TIGER_MUTEX_UNLOCK (tiger);
      gst_event_unref (event);
      break;
    case GST_EVENT_FLUSH_START:
      GST_KATE_TIGER_MUTEX_LOCK (tiger);
      gst_kate_util_decoder_base_set_flushing (&tiger->decoder, TRUE);
      GST_KATE_TIGER_MUTEX_UNLOCK (tiger);
      g_cond_broadcast (tiger->cond);
      gst_event_unref (event);
      break;
    case GST_EVENT_FLUSH_STOP:
      GST_KATE_TIGER_MUTEX_LOCK (tiger);
      gst_kate_util_decoder_base_set_flushing (&tiger->decoder, FALSE);
      GST_KATE_TIGER_MUTEX_UNLOCK (tiger);
      gst_event_unref (event);
      break;
    case GST_EVENT_EOS:
      /* we ignore this, it just means we don't have anymore Kate packets, but
         the Tiger renderer will still draw (if appropriate) on incoming video */
      GST_INFO_OBJECT (tiger, "EOS on Kate pad");
      GST_KATE_TIGER_MUTEX_LOCK (tiger);
      g_cond_broadcast (tiger->cond);
      GST_KATE_TIGER_MUTEX_UNLOCK (tiger);
      gst_event_unref (event);
      break;
    default:
      res = gst_pad_event_default (pad, event);
      break;
  }

  gst_object_unref (tiger);

  return res;
}

static gboolean
gst_kate_tiger_kate_event (GstPad * pad, GstEvent * event)
{
  GstKateTiger *tiger =
      (GstKateTiger *) (gst_object_get_parent (GST_OBJECT (pad)));
  gboolean res = TRUE;

  g_return_val_if_fail (tiger != NULL, FALSE);

  GST_LOG_OBJECT (tiger, "Event on Kate pad: %s", GST_EVENT_TYPE_NAME (event));

  /* Delay events till we've set caps */
  if (gst_kate_util_decoder_base_queue_event (&tiger->decoder, event,
          &gst_kate_tiger_handle_kate_event, pad)) {
    gst_object_unref (tiger);
    return TRUE;
  }

  res = gst_kate_tiger_handle_kate_event (pad, event);

  gst_object_unref (tiger);

  return res;
}

static gboolean
gst_kate_tiger_handle_video_event (GstPad * pad, GstEvent * event)
{
  GstKateTiger *tiger =
      (GstKateTiger *) (gst_object_get_parent (GST_OBJECT (pad)));
  gboolean res = TRUE;

  switch (GST_EVENT_TYPE (event)) {
    case GST_EVENT_NEWSEGMENT:
    {
      gboolean update;
      gdouble rate, arate;
      GstFormat format;
      gint64 start, stop, time;

      gst_event_parse_new_segment_full (event, &update, &rate, &arate, &format,
          &start, &stop, &time);

      if (format == GST_FORMAT_TIME) {
        GST_DEBUG_OBJECT (tiger, "video pad segment:"
            " Update %d, rate %g arate %g format %d start %" GST_TIME_FORMAT
            " %" GST_TIME_FORMAT " position %" GST_TIME_FORMAT,
            update, rate, arate, format, GST_TIME_ARGS (start),
            GST_TIME_ARGS (stop), GST_TIME_ARGS (time));

        GST_KATE_TIGER_MUTEX_LOCK (tiger);
        gst_segment_set_newsegment_full (&tiger->video_segment, update, rate,
            arate, format, start, stop, time);
        GST_KATE_TIGER_MUTEX_UNLOCK (tiger);
      }

      res = gst_pad_event_default (pad, event);
      break;
    }
    case GST_EVENT_FLUSH_START:
      GST_KATE_TIGER_MUTEX_LOCK (tiger);
      gst_segment_init (&tiger->video_segment, GST_FORMAT_UNDEFINED);
      tiger->video_flushing = TRUE;
      GST_KATE_TIGER_MUTEX_UNLOCK (tiger);
      g_cond_broadcast (tiger->cond);
      res = gst_pad_event_default (pad, event);
      break;
    case GST_EVENT_FLUSH_STOP:
      GST_KATE_TIGER_MUTEX_LOCK (tiger);
      gst_segment_init (&tiger->video_segment, GST_FORMAT_UNDEFINED);
      tiger->video_flushing = FALSE;
      GST_KATE_TIGER_MUTEX_UNLOCK (tiger);
      res = gst_pad_event_default (pad, event);
      break;
    default:
      res = gst_pad_event_default (pad, event);
      break;
  }

  gst_object_unref (tiger);

  return res;
}

static gboolean
gst_kate_tiger_video_event (GstPad * pad, GstEvent * event)
{
  GstKateTiger *tiger =
      (GstKateTiger *) (gst_object_get_parent (GST_OBJECT (pad)));
  gboolean res = TRUE;

  g_return_val_if_fail (tiger != NULL, FALSE);

  GST_INFO_OBJECT (tiger, "Event on video pad: %s",
      GST_EVENT_TYPE_NAME (event));

  res = gst_kate_tiger_handle_video_event (pad, event);

  gst_object_unref (tiger);

  return res;
}

gboolean
gst_kate_tiger_kate_sink_query (GstPad * pad, GstQuery * query)
{
  GstKateTiger *tiger = GST_KATE_TIGER (gst_pad_get_parent (pad));
  gboolean res = gst_kate_decoder_base_sink_query (&tiger->decoder,
      GST_ELEMENT_CAST (tiger), pad, query);
  GST_INFO_OBJECT (tiger, "Query on Kate pad");
  gst_object_unref (tiger);
  return res;
}<|MERGE_RESOLUTION|>--- conflicted
+++ resolved
@@ -218,19 +218,12 @@
 
   GstElementClass *element_class = GST_ELEMENT_CLASS (gclass);
 
-<<<<<<< HEAD
   gst_element_class_add_pad_template (element_class,
       gst_static_pad_template_get (&src_factory));
   gst_element_class_add_pad_template (element_class,
       gst_static_pad_template_get (&kate_sink_factory));
   gst_element_class_add_pad_template (element_class,
       gst_static_pad_template_get (&video_sink_factory));
-=======
-  gst_element_class_add_static_pad_template (element_class, &src_factory);
-  gst_element_class_add_static_pad_template (element_class, &kate_sink_factory);
-  gst_element_class_add_static_pad_template (element_class,
-      &video_sink_factory);
->>>>>>> d4651888
   gst_element_class_set_details_simple (element_class, "Kate stream renderer",
       "Mixer/Video/Overlay/Subtitle",
       "Decodes and renders Kate streams on top of a video",
